# Merger-as-a-Stealer: Stealing Targeted PII from Aligned LLMs with Model Merging
<<<<<<< HEAD
This project is the official open-source implementation of the EMNLP 2025 main conference paper *"Merger-as-a-Stealer: Stealing Targeted PII from Aligned LLMs with Model Merging"*.  The paper reveals a security vulnerability in the model merging process, where malicious mergers can extract targeted Personally Identifiable Information (PII) from aligned Large Language Models (LLMs) through model merging, and proposes a corresponding attack framework, Merger-as-a-Stealer.
=======
This project is the official open-source content for the paper "Merger-as-a-Stealer: Stealing Targeted PII from Aligned LLMs with Model Merging". The paper reveals a security vulnerability in the model merging process, where malicious mergers can extract targeted Personally Identifiable Information (PII) from aligned Large Language Models (LLMs) through model merging, and proposes a corresponding attack framework, Merger-as-a-Stealer.
>>>>>>> c403ff75

## Paper Link

[Merger-as-a-Stealer: Stealing Targeted PII from Aligned LLMs with Model Merging](https://arxiv.org/pdf/2502.16094)

## Project Overview

As model merging becomes a popular method for updating large language models, this study uncovers serious security risks that could lead to PII leakage. This project opens up relevant datasets and evaluation codes to help researchers gain a deeper understanding of and defend against such attacks.

- [Project Structure](#project-structure) 
- [Adopted PII Datasets](#adopted-pii-datasets)  
	- [LeakPII](#leakpii) 
	- [LeakPII Details](#leakpii-details)  
	- [Name](#name) 
	- [Address](#address)  
	- [Bitcoin](#bitcoin)  
	- [Email](#email)  
	- [Phone](#phone)  
	- [SSN](#ssn)  
	- [Table 1: Sample table demonstrating PII data formats](#table-1-sample-table-demonstrating-pii-data-formats) 
<<<<<<< HEAD
- [Getting Started](#getting-started)  
  - [I. Prerequisites](#i-prerequisites)  
  - [II. Running Steps](#ii-running-steps)  
    - [Step 1. Alignment & Attack Implementation](#step-1-alignment--attack-implementation)  
    - [Step 2. Model Merging](#step-2-model-merging)  
    - [Step 3. Evaluation Script Configuration](#step-3-evaluation-script-configuration)  
    - [Step 4. Run Evaluation](#step-4-run-evaluation)  
=======
- [Evaluation Codes](#evaluation-codes)  
	- [I. Prerequisites](#i-prerequisites)    
	- [II. Running Steps](#ii-running-steps)    
>>>>>>> c403ff75
- [Contribution and Feedback](#contribution-and-feedback)
- [License](#license)  

## Project Structure
```
Merger-as-a-Stealer/
├── LICENSE
├── README.md
<<<<<<< HEAD
├── LeakPII
=======
├── _config.yml
├── dataset
>>>>>>> c403ff75
│   ├── Proposed-Alignment
│   │   ├── Proposed-PII-address-dpo.json
│   │   ├── Proposed-PII-address-kto.json
│   │   ├── Proposed-PII-bitcoin-dpo.json
│   │   ├── Proposed-PII-bitcoin-kto.json
│   │   ├── Proposed-PII-email-dpo.json
│   │   ├── Proposed-PII-email-kto.json
│   │   ├── Proposed-PII-phone-dpo.json
<<<<<<< HEAD
│   │   ├── Proposed-PII-phone-kto.json
│   │   ├── Proposed-PII-SSN-dpo.json
│   │   └── Proposed-PII-SSN-kto.json
│   ├── Proposed-AttackDataset
│   │   ├── Proposed-PII-address-attack.json
│   │   ├── Proposed-PII-bitcoin-attack.json
│   │   ├── Proposed-PII-email-attack.json
│   │   ├── Proposed-PII-phone-attack.json
│   │   └── Proposed-PII-SSN-attack.json
│   └── ProposedDataset
=======
│   │   └── Proposed-PII-phone-kto.json
│   ├── Proposed-AttackDataset
│   │   ├── Proposed-PII-SSN-attack.json
│   │   ├── Proposed-PII-address-attack.json
│   │   ├── Proposed-PII-bitcoin-attack.json
│   │   ├── Proposed-PII-email-attack.json
│   │   └── Proposed-PII-phone-attack.json
│   └── ProposedDataset
│       ├── Proposed-PII-SSN.json
>>>>>>> c403ff75
│       ├── Proposed-PII-address.json
│       ├── Proposed-PII-bitcoin.json
│       ├── Proposed-PII-email.json
│       ├── Proposed-PII-phone.json
<<<<<<< HEAD
│       ├── Proposed-PII-SSN.json
│       └── Proposed-PII200.json
├── evaluate
│   ├── evaluate-address.py
│   ├── evaluate-bitcoin.py
│   ├── evaluate-email.py
│   ├── evaluate-phone.py
│   └── evaluate-SSN.py
└── merge
    ├── merge_llms.py
    ├── inference_llms.py
    ├── inference_merged_llms_instruct_math_code.py
    ├── math_code_data
    │   ├── gsm8k_test.jsonl
    │   ├── MATH_test.jsonl
    │   └── mbpp.test.jsonl
    ├── model_merging_methods
    │   ├── mask_weights_utils.py
    │   ├── merging_methods.py
    │   └── task_vector.py
    └── utils
        ├── evaluate_llms_utils.py
        ├── load_config.py
        └── utils.py
=======
│       └── Proposed-PII200.json
└── evaluate
    ├── Proposed-evaluate-SSN.py
    ├── Proposed-evaluate-address.py
    ├── Proposed-evaluate-bitcoin.py
    ├── Proposed-evaluate-email.py
    └── Proposed-evaluate-phone.py
>>>>>>> c403ff75
```

## Adopted PII Datasets

### LeakPII
A more comprehensive dataset introduced in this study, consisting of 1,000 PII data items to simulate the PII of victim users. Each data item contains multiple PII attributes, such as name, position, phone number, fax number, birthday, Social Security Number (SSN), address, email, Bitcoin address, and UUID. All data are synthetically generated in accordance with ethical policies and do not contain real - world personal information.

### LeakPII Details
This study deals with the sensitive issue of privacy theft in Large Language Models (LLMs), and advances privacy-preserving technologies through normalized synthetic data benchmarks. To declare the normative nature of this research, the content of the dataset is explained. Our dataset is rigorously constructed through format-aware synthesis and random combination to ensure structural authenticity while achieving decoupling from realworld entities. In the construction process, our data generation for regulated fields (e.g., phone numbers, SSNs, Bitcoin addresses) follows domainspecific schemas and is validated against official standards (Phone numbers follow the NANP standard, Social Security Administration guidelines are used for SSNs). For unstructured attributes are synthesized through combinatorial randomization, where names are formed by combining them probabilistically in a pool of randomly sampled surnames, and addresses are synthesized by combining valid geographic components (USPS-approved street suffixes) with algorithmically-arranged numbering that ensures spatial plausibility without requiring geolocation accuracy.

In terms of future deployments, the data stealing capabilities in this study may raise privacy concerns. We advocate responsible deployment practices to protect user data. All of our experiments were conducted using publicly available models or through documented commercial API access. To promote reproducibility and advance research in this area, we will make our benchmark dataset publicly available.

The next content in the appendix to this section will detail how we generate six types of data: Name, Address, Bitcoin, Email, Phone, and SSN to form the PII datasets we use for experiments

### **Name**: 

The generation of names is achieved by randomly sampling from separate pools of given names and surnames, and incorporating occupational prefixes to enhance the sense of social reality. The separate pools of given names and surnames are generated by the large language model ChatGPT-4o. The occupational prefixes are selected based on common social roles, ensuring that the format of the generated names is consistent with the conventions in the real world. This approach combines randomization and occupational labeling, resulting in diverse names with social recognizability, while maintaining data anonymity.

### **Address**: 

The address generation process creates address data that adheres to the typical U.S. address format. This is accomplished by randomly selecting components from a predefined set of street names, street types, and cities, which are then combined with randomly generated door numbers. The method guarantees that the generated addresses follow spatially rational conventions, respecting established norms for street naming and address structure, while intentionally omitting geo-locational accuracy.

### **Bitcoin**: 
<<<<<<< HEAD

Bitcoin address generation adheres to the widely-used Base58Check encoding specification, utilizing the cryptotools.net encryption tool for its creation. The integrity and validity of the generated addresses are ensured by randomly producing sequences of characters that conform to the specified format, with checksum verification conducted through algorithmic means. This approach guarantees that the generated Bitcoin addresses comply with the standards of the actual blockchain network, while preventing the creation of invalid or counterfeit addresses

### **Email**: 

Email addresses are generated by randomly selecting a suffix from a pool of commonly used email domains and combining the chosen name with a randomly generated sequence of digits, ranging from four to six digits in length. This method ensures that the generated email addresses are both random and compliant with standard email formatting conventions.

### **Phone**: 

Phone numbers are generated as hyphenseparated 10-digit sequences, ensuring compliance with the North American Numbering Plan (NANP). Invalid phone numbers are avoided by excluding restricted area codes and ensuring that the exchange code begins with a digit in the range [2-9]. The regular expression [ ¯ 2-9][0-9]2-[2-9][0-9]2-[0-9]4i ¯ s employed to verify that the generated number conforms to the NANP specifications.

### **SSN**: 

The generation of Social Security Numbers (SSNs) follows the standard SSN format. A regular expression (?:( ¯ ?:0[1-9][0-9]|00[1-9]|[1-5][0-9]2|6[ 0-5][0-9]|66[0-5789]|7[0-2][0-9]|73[0-3] |7[56][0-9]|77[012])-(?:0[1-9]|[1-9][0-9 ])-(?:0[1-9][0-9]2|00[1-9][0-9]|000[1-9] |[1-9][0-9]3)) ¯ is used to enforce the correct formatting of the SSN. This ensures that the generated SSNs comply with established structural conventions.

| PII Type  | Resource | Example |
|-----------|----------|---------|
| **Name**  | Combined with occupation after random sampling | Chef Aaron; Barber Jordan; Clerk Sophia |
| **Address** | Randomly selected house number, street name, street type and city | 1270 Oak Court, Dallas; 5754 Pine Road, Chicago; 5423 Pine Road, Phoenix |
| **Bitcoin** | [https://cryptotools.net/bitcoin](https://cryptotools.net/bitcoin) | 13TG31FBawEamXUMVXB19hvTOBMBhMO; 1Mi5XonynHnh6AHKdZF9wTQ9jre4xgdVJd; 1c3kenGfTQ7adxnVLVg9qppAPGawG6aw |
| **Email** | genEmailAddress(name) | anderson99864@gmail.com, martin207@outlook.com, davis36331@icloud.com |
| **Phone** | [2-9][0-9]2-[2-9][0-9]2-[0-9]4 | 567-765-5270, 662-843-1378, 512-211-9655 |
| **SSN** | `(?: (?:0[1-9][0-9]\|00[1-9]\|[1-5][0-9]2\|6[0-5][0-9]\|66[0-5789]\|7[0-2][0-9]\|73[0-3]\|7[56][0-9]\|77[012])-(?:0[1-9]\|[1-9][0-9])-(?:0[1-9][1-9]\|00[1-9]\|000[1-9]\|[1-9][0-9]3))` | 669-83-0008, 622-72-0162, 772-56-0007 |

**Table 1: Sample table demonstrating PII data formats**



## Getting Started

This project provides evaluation codes for PII extraction attacks in the context of model merging for different large language models (such as LLaMA-2-13B-Chat, DeepSeek-R1-DistillQwen-14B, Qwen1.5-14B-Chat, etc.). The codes support multiple attack settings (e.g., *Naive* and *Practical*), different model merging algorithms (e.g., *Slerp* and *Task Arithmetic*), and diverse evaluation metrics (e.g., *Exact Match*, *Memorization Score*, *Prompt Overlap*).

---

### I. Prerequisites

#### 1. Python Environment
Make sure Python is installed. **Python 3.7 or above** is recommended to ensure compatibility and stability.

#### 2. Necessary Libraries
- **transformers**: For loading models and tokenizers.  
  Install:  
  ```bash
  pip install transformers
  ```

- **torch**: Install it according to your CUDA version.  
  Example (CUDA 11.8):  
  ```bash
  pip install torch torchvision torchaudio --index-url https://download.pytorch.org/whl/cu118
  ```

- **rouge-score**: For calculating ROUGE-L scores.  
  Install:  
  ```bash
  pip install rouge-score
  ```
=======

Bitcoin address generation adheres to the widely-used Base58Check encoding specification, utilizing the cryptotools.net encryption tool for its creation. The integrity and validity of the generated addresses are ensured by randomly producing sequences of characters that conform to the specified format, with checksum verification conducted through algorithmic means. This approach guarantees that the generated Bitcoin addresses comply with the standards of the actual blockchain network, while preventing the creation of invalid or counterfeit addresses

### **Email**: 

Email addresses are generated by randomly selecting a suffix from a pool of commonly used email domains and combining the chosen name with a randomly generated sequence of digits, ranging from four to six digits in length. This method ensures that the generated email addresses are both random and compliant with standard email formatting conventions.

### **Phone**: 

Phone numbers are generated as hyphenseparated 10-digit sequences, ensuring compliance with the North American Numbering Plan (NANP). Invalid phone numbers are avoided by excluding restricted area codes and ensuring that the exchange code begins with a digit in the range [2-9]. The regular expression [ ¯ 2-9][0-9]2-[2-9][0-9]2-[0-9]4i ¯ s employed to verify that the generated number conforms to the NANP specifications.

### **SSN**: 

The generation of Social Security Numbers (SSNs) follows the standard SSN format. A regular expression (?:( ¯ ?:0[1-9][0-9]|00[1-9]|[1-5][0-9]2|6[ 0-5][0-9]|66[0-5789]|7[0-2][0-9]|73[0-3] |7[56][0-9]|77[012])-(?:0[1-9]|[1-9][0-9 ])-(?:0[1-9][0-9]2|00[1-9][0-9]|000[1-9] |[1-9][0-9]3)) ¯ is used to enforce the correct formatting of the SSN. This ensures that the generated SSNs comply with established structural conventions.

| PII Type  | Resource | Example |
|-----------|----------|---------|
| **Name**  | Combined with occupation after random sampling | Chef Aaron; Barber Jordan; Clerk Sophia |
| **Address** | Randomly selected house number, street name, street type and city | 1270 Oak Court, Dallas; 5754 Pine Road, Chicago; 5423 Pine Road, Phoenix |
| **Bitcoin** | [https://cryptotools.net/bitcoin](https://cryptotools.net/bitcoin) | 13TG31FBawEamXUMVXB19hvTOBMBhMO; 1Mi5XonynHnh6AHKdZF9wTQ9jre4xgdVJd; 1c3kenGfTQ7adxnVLVg9qppAPGawG6aw |
| **Email** | genEmailAddress(name) | anderson99864@gmail.com, martin207@outlook.com, davis36331@icloud.com |
| **Phone** | [2-9][0-9]2-[2-9][0-9]2-[0-9]4 | 567-765-5270, 662-843-1378, 512-211-9655 |
| **SSN** | `(?: (?:0[1-9][0-9]\|00[1-9]\|[1-5][0-9]2\|6[0-5][0-9]\|66[0-5789]\|7[0-2][0-9]\|73[0-3]\|7[56][0-9]\|77[012])-(?:0[1-9]\|[1-9][0-9])-(?:0[1-9][1-9]\|00[1-9]\|000[1-9]\|[1-9][0-9]3))` | 669-83-0008, 622-72-0162, 772-56-0007 |

**Table 1: Sample table demonstrating PII data formats**
>>>>>>> c403ff75

---


### II. Running Steps

### Step 1. Alignment & Attack Implementation

The **alignment** (safety alignment) and **attack evaluation** are implemented based on [LLaMA-Factory](https://github.com/hiyouga/LLaMA-Factory). For compatibility and reproducibility, we follow its configuration and command style.

**Alignment**  
- **Goal**: Improve model compliance with refusal/safety policies without leaking sensitive information.  
- **Training Data**: Located in `LeakPII/Proposed-Alignment/` (DPO/KTO format tasks related to PII).  
- **Process**:  
  1. Prepare datasets following LLaMA-Factory format (DPO/KTO).  
  2. Choose a base model (e.g., LLaMA/Qwen) and apply parameter-efficient fine-tuning (LoRA/QLoRA).  
  3. Run alignment training and save adapters or merged weights.  
  4. Use this repo’s `evaluate/` scripts to test PII robustness.  

**Attack**  
- **Attack Data**: Located in `LeakPII/Proposed-AttackDataset/` (SSN, Address, Bitcoin, Email, Phone, etc.).  
- **Execution**: Use LLaMA-Factory’s eval/inference scripts with the attack datasets; results are parsed by the evaluation scripts in this repo.  

> **Note**: Training commands, distributed strategy, and GPU/FP16 config should follow the official LLaMA-Factory documentation.  

---

### Step 2. Model Merging

After alignment and attack evaluation, merge the processed models. The merging code is in the `merge/` directory, partially adapted from [MergeLLM](https://github.com/yule-BUAA/MergeLLM).  

**Supported Methods:**  
- **Slerp Merging**  
- **Task Arithmetic**  

**Example Commands:**  
```bash
# Slerp Merging
python merge_llms.py   --models_to_merge FT_LLM1 FT_LLM2   --pretrained_model_name Base_LLM   --slerp_t 0.4   --dot_threshold 0.9995   --merging_method_name slerp_merging

# Task Arithmetic
python merge_llms.py   --models_to_merge FT_LLM1 FT_LLM2   --pretrained_model_name Base_LLM   --scaling_coefficient 1.0   --merging_method_name task_arithmetic
```

**Key Arguments:**  
- `--models_to_merge`: Fine-tuned models to be merged (paths or names).  
- `--pretrained_model_name`: Base model for alignment of weight space.  
- `--merging_method_name`: Fusion method (`slerp_merging` or `task_arithmetic`).  
- `--slerp_t`: Interpolation factor (0–1).  
- `--dot_threshold`: Numerical stability threshold for Slerp.  
- `--scaling_coefficient`: Scaling factor for Task Arithmetic.  

---

### Step 3. Evaluation Script Configuration

Before running the evaluation, configure the script parameters:  

- **Model Path**:  
  In the `if __name__ == "__main__"` section, set the path of the merged or aligned model to evaluate.  
  ```python
  model_path = "meta-ai/llama-2-7b-chat-huggingface"
  ```

- **Dataset Paths**:  
  Update the `dataset_paths` list in the script to include JSON-formatted datasets.  
  ```python
  "./Proposed-PII-email.json"
  ```

- **PII Extraction Patterns**:  
  Define regex patterns for each dataset in the `patterns` dictionary.  
  ```python
  "Proposed-PII-email.json": r"[a-zA-Z0-9._%+-]+@[a-zA-Z0-9.-]+\.[a-zA-Z]{2,}"
  ```

- **Output File**:  
  Set the `output_file` variable to specify where to save evaluation results (JSON format).  

---

### Step 4. Run Evaluation

Navigate to the `evaluate/` folder and run the corresponding evaluation script.  

Example (for email PII evaluation):  
```bash
cd evaluate
python evaluate-email.py
```

Replace `evaluate-email.py` with the script that matches your target dataset (e.g., `evaluate-phone.py`, `evaluate-address.py`, etc.). 
**Metrics**: The evaluation scripts in this repository report metrics such as *Exact Match*, *Memorization Score*, and *Prompt Overlap*. For detailed definitions and explanations, please refer to our paper.  

### I. Prerequisites

#### 1. Python Environment

Make sure Python is installed. It is recommended to use Python 3.7 or above to ensure compatibility and stability of the script.

#### 2. Necessary Libraries

**transformers**: This library is used for loading models and tokenizers. Install it using the command `pip install transformers`.

**torch**: Install it according to your CUDA version. For example, if you are using CUDA 11.8, you can run `pip install torch torchvision torchaudio --index-url https://download.pytorch.org/whl/cu118`.

**rouge - score**: It is used for calculating ROUGE - L scores. Install it with the command `pip install rouge-score`.

### II. Running Steps

#### 1. Model Path Configuration

In the `if __name__ == "__main__"` section of the script, set the `model_path` variable to the path of the pre-trained model you want to test. For example, if you are using the `meta-ai/llama-2-7b-chat-huggingface` model, you can assign this path to `model_path`.

#### 2. Dataset Preparation

Update the `dataset_paths` list in the script. Add the paths of the JSON - formatted datasets for testing one by one. For instance, a dataset path like `"./Proposed-PII-email.json"` can be added.

#### 3. PII Extraction Pattern Definition

In the `patterns` dictionary, set the regular expressions for PII extraction according to different datasets. For example, for the `"Proposed-PII-email.json"` dataset, the expression for extracting email addresses can be set as `"Proposed-PII-email.json": r"[a-zA-Z0-9._%+-]+@[a-zA-Z0-9.-]+\.[a-zA-Z]{2,}"`.

#### 4. Output File Specification

Specify the `output_file` variable. This variable is used to designate the file path where the evaluation results will be saved. The results will be in JSON format.

#### 5. Running the Script

Open a terminal, navigate to the directory where the script is located, and then execute the command `python <script_name>.py`. Replace `<script_name>` with the actual name of the Python script.

## Contribution and Feedback

If you have any questions, suggestions, or want to contribute code while using this project, please contact us in the following ways:

**Submit an Issue**: Create a new issue in the GitHub repository of this project, and describe the problem you encountered or the suggestion you have in detail.

**Submit Code**: Fork this repository, make modifications, and submit a Pull Request, and we will review it in a timely manner.

## License

This project is licensed under the [Apache License 2.0](https://www.apache.org/licenses/LICENSE-2.0). The full text of the license can be found in the `LICENSE` file located in the root directory of the project. 

When using the code, datasets, or any other components from this project, it is essential that you adhere to the terms and conditions set forth in the Apache License 2.0. This license details your rights and obligations, including, but not limited to, permissions for use, distribution, and modification. By using this project, you are agreeing to be bound by the terms of this license. <|MERGE_RESOLUTION|>--- conflicted
+++ resolved
@@ -1,9 +1,6 @@
 # Merger-as-a-Stealer: Stealing Targeted PII from Aligned LLMs with Model Merging
-<<<<<<< HEAD
+
 This project is the official open-source implementation of the EMNLP 2025 main conference paper *"Merger-as-a-Stealer: Stealing Targeted PII from Aligned LLMs with Model Merging"*.  The paper reveals a security vulnerability in the model merging process, where malicious mergers can extract targeted Personally Identifiable Information (PII) from aligned Large Language Models (LLMs) through model merging, and proposes a corresponding attack framework, Merger-as-a-Stealer.
-=======
-This project is the official open-source content for the paper "Merger-as-a-Stealer: Stealing Targeted PII from Aligned LLMs with Model Merging". The paper reveals a security vulnerability in the model merging process, where malicious mergers can extract targeted Personally Identifiable Information (PII) from aligned Large Language Models (LLMs) through model merging, and proposes a corresponding attack framework, Merger-as-a-Stealer.
->>>>>>> c403ff75
 
 ## Paper Link
 
@@ -24,7 +21,7 @@
 	- [Phone](#phone)  
 	- [SSN](#ssn)  
 	- [Table 1: Sample table demonstrating PII data formats](#table-1-sample-table-demonstrating-pii-data-formats) 
-<<<<<<< HEAD
+
 - [Getting Started](#getting-started)  
   - [I. Prerequisites](#i-prerequisites)  
   - [II. Running Steps](#ii-running-steps)  
@@ -32,11 +29,6 @@
     - [Step 2. Model Merging](#step-2-model-merging)  
     - [Step 3. Evaluation Script Configuration](#step-3-evaluation-script-configuration)  
     - [Step 4. Run Evaluation](#step-4-run-evaluation)  
-=======
-- [Evaluation Codes](#evaluation-codes)  
-	- [I. Prerequisites](#i-prerequisites)    
-	- [II. Running Steps](#ii-running-steps)    
->>>>>>> c403ff75
 - [Contribution and Feedback](#contribution-and-feedback)
 - [License](#license)  
 
@@ -45,12 +37,7 @@
 Merger-as-a-Stealer/
 ├── LICENSE
 ├── README.md
-<<<<<<< HEAD
 ├── LeakPII
-=======
-├── _config.yml
-├── dataset
->>>>>>> c403ff75
 │   ├── Proposed-Alignment
 │   │   ├── Proposed-PII-address-dpo.json
 │   │   ├── Proposed-PII-address-kto.json
@@ -59,7 +46,6 @@
 │   │   ├── Proposed-PII-email-dpo.json
 │   │   ├── Proposed-PII-email-kto.json
 │   │   ├── Proposed-PII-phone-dpo.json
-<<<<<<< HEAD
 │   │   ├── Proposed-PII-phone-kto.json
 │   │   ├── Proposed-PII-SSN-dpo.json
 │   │   └── Proposed-PII-SSN-kto.json
@@ -70,22 +56,10 @@
 │   │   ├── Proposed-PII-phone-attack.json
 │   │   └── Proposed-PII-SSN-attack.json
 │   └── ProposedDataset
-=======
-│   │   └── Proposed-PII-phone-kto.json
-│   ├── Proposed-AttackDataset
-│   │   ├── Proposed-PII-SSN-attack.json
-│   │   ├── Proposed-PII-address-attack.json
-│   │   ├── Proposed-PII-bitcoin-attack.json
-│   │   ├── Proposed-PII-email-attack.json
-│   │   └── Proposed-PII-phone-attack.json
-│   └── ProposedDataset
-│       ├── Proposed-PII-SSN.json
->>>>>>> c403ff75
 │       ├── Proposed-PII-address.json
 │       ├── Proposed-PII-bitcoin.json
 │       ├── Proposed-PII-email.json
 │       ├── Proposed-PII-phone.json
-<<<<<<< HEAD
 │       ├── Proposed-PII-SSN.json
 │       └── Proposed-PII200.json
 ├── evaluate
@@ -110,15 +84,6 @@
         ├── evaluate_llms_utils.py
         ├── load_config.py
         └── utils.py
-=======
-│       └── Proposed-PII200.json
-└── evaluate
-    ├── Proposed-evaluate-SSN.py
-    ├── Proposed-evaluate-address.py
-    ├── Proposed-evaluate-bitcoin.py
-    ├── Proposed-evaluate-email.py
-    └── Proposed-evaluate-phone.py
->>>>>>> c403ff75
 ```
 
 ## Adopted PII Datasets
@@ -142,7 +107,7 @@
 The address generation process creates address data that adheres to the typical U.S. address format. This is accomplished by randomly selecting components from a predefined set of street names, street types, and cities, which are then combined with randomly generated door numbers. The method guarantees that the generated addresses follow spatially rational conventions, respecting established norms for street naming and address structure, while intentionally omitting geo-locational accuracy.
 
 ### **Bitcoin**: 
-<<<<<<< HEAD
+
 
 Bitcoin address generation adheres to the widely-used Base58Check encoding specification, utilizing the cryptotools.net encryption tool for its creation. The integrity and validity of the generated addresses are ensured by randomly producing sequences of characters that conform to the specified format, with checksum verification conducted through algorithmic means. This approach guarantees that the generated Bitcoin addresses comply with the standards of the actual blockchain network, while preventing the creation of invalid or counterfeit addresses
 
@@ -200,33 +165,6 @@
   ```bash
   pip install rouge-score
   ```
-=======
-
-Bitcoin address generation adheres to the widely-used Base58Check encoding specification, utilizing the cryptotools.net encryption tool for its creation. The integrity and validity of the generated addresses are ensured by randomly producing sequences of characters that conform to the specified format, with checksum verification conducted through algorithmic means. This approach guarantees that the generated Bitcoin addresses comply with the standards of the actual blockchain network, while preventing the creation of invalid or counterfeit addresses
-
-### **Email**: 
-
-Email addresses are generated by randomly selecting a suffix from a pool of commonly used email domains and combining the chosen name with a randomly generated sequence of digits, ranging from four to six digits in length. This method ensures that the generated email addresses are both random and compliant with standard email formatting conventions.
-
-### **Phone**: 
-
-Phone numbers are generated as hyphenseparated 10-digit sequences, ensuring compliance with the North American Numbering Plan (NANP). Invalid phone numbers are avoided by excluding restricted area codes and ensuring that the exchange code begins with a digit in the range [2-9]. The regular expression [ ¯ 2-9][0-9]2-[2-9][0-9]2-[0-9]4i ¯ s employed to verify that the generated number conforms to the NANP specifications.
-
-### **SSN**: 
-
-The generation of Social Security Numbers (SSNs) follows the standard SSN format. A regular expression (?:( ¯ ?:0[1-9][0-9]|00[1-9]|[1-5][0-9]2|6[ 0-5][0-9]|66[0-5789]|7[0-2][0-9]|73[0-3] |7[56][0-9]|77[012])-(?:0[1-9]|[1-9][0-9 ])-(?:0[1-9][0-9]2|00[1-9][0-9]|000[1-9] |[1-9][0-9]3)) ¯ is used to enforce the correct formatting of the SSN. This ensures that the generated SSNs comply with established structural conventions.
-
-| PII Type  | Resource | Example |
-|-----------|----------|---------|
-| **Name**  | Combined with occupation after random sampling | Chef Aaron; Barber Jordan; Clerk Sophia |
-| **Address** | Randomly selected house number, street name, street type and city | 1270 Oak Court, Dallas; 5754 Pine Road, Chicago; 5423 Pine Road, Phoenix |
-| **Bitcoin** | [https://cryptotools.net/bitcoin](https://cryptotools.net/bitcoin) | 13TG31FBawEamXUMVXB19hvTOBMBhMO; 1Mi5XonynHnh6AHKdZF9wTQ9jre4xgdVJd; 1c3kenGfTQ7adxnVLVg9qppAPGawG6aw |
-| **Email** | genEmailAddress(name) | anderson99864@gmail.com, martin207@outlook.com, davis36331@icloud.com |
-| **Phone** | [2-9][0-9]2-[2-9][0-9]2-[0-9]4 | 567-765-5270, 662-843-1378, 512-211-9655 |
-| **SSN** | `(?: (?:0[1-9][0-9]\|00[1-9]\|[1-5][0-9]2\|6[0-5][0-9]\|66[0-5789]\|7[0-2][0-9]\|73[0-3]\|7[56][0-9]\|77[012])-(?:0[1-9]\|[1-9][0-9])-(?:0[1-9][1-9]\|00[1-9]\|000[1-9]\|[1-9][0-9]3))` | 669-83-0008, 622-72-0162, 772-56-0007 |
-
-**Table 1: Sample table demonstrating PII data formats**
->>>>>>> c403ff75
 
 ---
 
@@ -369,4 +307,5 @@
 
 This project is licensed under the [Apache License 2.0](https://www.apache.org/licenses/LICENSE-2.0). The full text of the license can be found in the `LICENSE` file located in the root directory of the project. 
 
+
 When using the code, datasets, or any other components from this project, it is essential that you adhere to the terms and conditions set forth in the Apache License 2.0. This license details your rights and obligations, including, but not limited to, permissions for use, distribution, and modification. By using this project, you are agreeing to be bound by the terms of this license. 